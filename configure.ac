#! /bin/bash
# $Id$
# Process this file with autoconf to produce a configure script.

DUNE_AC_INIT # gets module version from dune.module file
AM_INIT_AUTOMAKE
AC_CONFIG_SRCDIR([dune/common/stdstreams.cc])
AC_CONFIG_HEADERS([config.h])

# add configure flags needed to create log files for dune-autobuild
DUNE_AUTOBUILD_FLAGS
# check all dune dependecies and prerequisits
DUNE_CHECK_ALL

# preset variable to path such that #include <dune/...> works
AC_SUBST([DUNE_COMMON_ROOT], '$(abs_top_srcdir)')
AC_SUBST([DUNE_COMMON_BIN], '$(abs_top_srcdir)/bin/')
AC_SUBST([AM_CPPFLAGS], '-I$(top_srcdir)')
AC_SUBST([AM_LDFLAGS], '$(DUNE_LDFLAGS)')
AC_SUBST([LDADD], '$(top_builddir)/lib/libdunecommon.la')

# write output
AC_CONFIG_FILES([Makefile
     lib/Makefile
     bin/Makefile
     cmake/Makefile
     cmake/modules/Makefile
     cmake/scripts/Makefile
     cmake/pkg/Makefile
     dune/Makefile
     dune/common/Makefile
     dune/common/test/Makefile
     dune/common/parallel/Makefile
     dune/common/parallel/test/Makefile
<<<<<<< HEAD
     dune/common/tuples/Makefile
     dune/common/tuples/test/Makefile
=======
     dune/common/std/Makefile
>>>>>>> 0a5ba4f0
     doc/Makefile
     doc/comm/Makefile
     doc/comm/figures/Makefile
     doc/doxygen/Makefile
     doc/doxygen/Doxyfile
     doc/buildsystem/Makefile
     m4/Makefile
     am/Makefile
     dune-common.pc])
# make scripts executable
AC_CONFIG_FILES([
     bin/check-log-store],[
     chmod +x bin/check-log-store])
AC_OUTPUT

# print results
DUNE_SUMMARY_ALL<|MERGE_RESOLUTION|>--- conflicted
+++ resolved
@@ -32,12 +32,9 @@
      dune/common/test/Makefile
      dune/common/parallel/Makefile
      dune/common/parallel/test/Makefile
-<<<<<<< HEAD
+     dune/common/std/Makefile
      dune/common/tuples/Makefile
      dune/common/tuples/test/Makefile
-=======
-     dune/common/std/Makefile
->>>>>>> 0a5ba4f0
      doc/Makefile
      doc/comm/Makefile
      doc/comm/figures/Makefile
