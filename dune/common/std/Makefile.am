--- conflicted
+++ resolved
@@ -2,13 +2,9 @@
 stdinclude_HEADERS = 				\
   constexpr.hh \
   final.hh \
-<<<<<<< HEAD
+  noexcept.hh \
   type_traits.hh \
   utility.hh
-=======
-  noexcept.hh \
-  type_traits.hh
->>>>>>> 6db0ffcd
 
 EXTRA_DIST = CMakeLists.txt
 
