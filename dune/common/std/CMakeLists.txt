--- conflicted
+++ resolved
@@ -1,16 +1,8 @@
-<<<<<<< HEAD
-install(FILES
-        constexpr.hh
-        final.hh
-        type_traits.hh
-        utility.hh
-DESTINATION ${CMAKE_INSTALL_INCLUDEDIR}/dune/common/std)
-=======
 install(
   FILES
   constexpr.hh
   final.hh
   noexcept.hh
   type_traits.hh
-  DESTINATION ${CMAKE_INSTALL_INCLUDEDIR}/dune/common/std)
->>>>>>> 6db0ffcd
+  utility.hh
+  DESTINATION ${CMAKE_INSTALL_INCLUDEDIR}/dune/common/std)