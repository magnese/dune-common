# $Id$

MPITESTS = indicestest                            \
           indexsettest                           \
           syncertest                             \
           selectiontest                          \
<<<<<<< HEAD
           variablesizecommunicatortest           \
					 test
=======
           variablesizecommunicatortest		  \
	   paralleltest				  \
	   threadstest
>>>>>>> 6cc65d11

# which tests where program to build and run are equal
NORMALTESTS =

# list of tests to run (indicestest is special case)
TESTS = $(NORMALTESTS) $(MPITESTS)

# programs just to build when "make check" is used
check_PROGRAMS = $(NORMALTESTS) $(MPITESTS)

# define the programs
indicestest_SOURCES = indicestest.cc
indicestest_CPPFLAGS = $(AM_CPPFLAGS)		\
	$(DUNEMPICPPFLAGS)
indicestest_LDFLAGS = $(AM_LDFLAGS)		\
	$(DUNEMPILDFLAGS)
indicestest_LDADD =				\
	$(DUNEMPILIBS)				\
	$(LDADD)

selectiontest_SOURCES = selectiontest.cc
selectiontest_CPPFLAGS = $(AM_CPPFLAGS)	\
	$(DUNEMPICPPFLAGS)
selectiontest_LDFLAGS = $(AM_LDFLAGS)		\
	$(DUNEMPILDFLAGS)
selectiontest_LDADD =				\
	$(DUNEMPILIBS)				\
	$(LDADD)

indexsettest_SOURCES = indexsettest.cc

syncertest_SOURCES = syncertest.cc
syncertest_CPPFLAGS = $(AM_CPPFLAGS)		\
	$(DUNEMPICPPFLAGS)			\
	$(DUNE_COMMON_CPPFLAGS)
syncertest_LDFLAGS = $(AM_LDFLAGS)		\
	$(DUNEMPILDFLAGS)			\
	$(DUNE_COMMON_LDFLAGS)
syncertest_LDADD =					\
	$(DUNE_COMMON_LDFLAGS) $(DUNE_COMMON_LIBS)	\
	$(DUNEMPILIBS)					\
	$(LDADD)


variablesizecommunicatortest_SOURCES = variablesizecommunicatortest.cc
variablesizecommunicatortest_CPPFLAGS = $(AM_CPPFLAGS)		       \
	$(DUNEMPICPPFLAGS)			                       \
	$(DUNE_COMMON_CPPFLAGS)
variablesizecommunicatortest_LDFLAGS = $(AM_LDFLAGS)		       \
	$(DUNEMPILDFLAGS)			                       \
	$(DUNE_COMMON_LDFLAGS)
variablesizecommunicatortest_LDADD =                                   \
	$(DUNE_COMMON_LDFLAGS) $(DUNE_COMMON_LIBS)                     \
	$(DUNEMPILIBS)                                                 \
  $(LDADD)

test_SOURCES = test.cc
test_CPPFLAGS = $(AM_CPPFLAGS) \
							  $(DUNEMPICPPFLAGS) \
							  $(DUNE_COMMON_CPPFLAGS)
test_LDFLAGS = $(AM_LDFLAGS) \
							 $(DUNEMPILDFLAGS) \
							 $(DUNE_COMMON_LDFLAGS)
test_LDADD = \
						 $(DUNE_COMMON_LDFLAGS) $(DUNE_COMMON_LIBS) \
						 $(DUNEMPILIBS) \
						 $(LDADD)


paralleltest_SOURCES = paralleltest.cc
paralleltest_CPPFLAGS = $(AM_CPPFLAGS)                 		       \
        $(DUNEMPICPPFLAGS)                                             \
        $(DUNE_COMMON_CPPFLAGS)
paralleltest_LDFLAGS = $(AM_LDFLAGS)                   		       \
        $(DUNEMPILDFLAGS)                                              \
        $(DUNE_COMMON_LDFLAGS)
paralleltest_LDADD =                                   		       \
        $(DUNE_COMMON_LDFLAGS) $(DUNE_COMMON_LIBS)                     \
        $(DUNEMPILIBS)                                                 \
        $(LDADD)

threadstest_SOURCES = threadstest.cc
threadstest_CPPFLAGS = $(AM_CPPFLAGS)                                 \
        $(DUNEMPICPPFLAGS)                                            \
        $(DUNE_COMMON_CPPFLAGS)
threadstest_LDFLAGS = $(AM_LDFLAGS)                                   \
        $(DUNEMPILDFLAGS)                                             \
        $(DUNE_COMMON_LDFLAGS)
threadstest_LDADD =                                                   \
        $(DUNE_COMMON_LDFLAGS) $(DUNE_COMMON_LIBS)                    \
        $(DUNEMPILIBS)                                                \
        $(LDADD)

include $(top_srcdir)/am/global-rules

EXTRA_DIST = CMakeLists.txt<|MERGE_RESOLUTION|>--- conflicted
+++ resolved
@@ -4,14 +4,9 @@
            indexsettest                           \
            syncertest                             \
            selectiontest                          \
-<<<<<<< HEAD
-           variablesizecommunicatortest           \
-					 test
-=======
            variablesizecommunicatortest		  \
-	   paralleltest				  \
-	   threadstest
->>>>>>> 6cc65d11
+	         paralleltest				  \
+	         threadstest
 
 # which tests where program to build and run are equal
 NORMALTESTS =
@@ -68,18 +63,6 @@
 	$(DUNEMPILIBS)                                                 \
   $(LDADD)
 
-test_SOURCES = test.cc
-test_CPPFLAGS = $(AM_CPPFLAGS) \
-							  $(DUNEMPICPPFLAGS) \
-							  $(DUNE_COMMON_CPPFLAGS)
-test_LDFLAGS = $(AM_LDFLAGS) \
-							 $(DUNEMPILDFLAGS) \
-							 $(DUNE_COMMON_LDFLAGS)
-test_LDADD = \
-						 $(DUNE_COMMON_LDFLAGS) $(DUNE_COMMON_LIBS) \
-						 $(DUNEMPILIBS) \
-						 $(LDADD)
-
 
 paralleltest_SOURCES = paralleltest.cc
 paralleltest_CPPFLAGS = $(AM_CPPFLAGS)                 		       \
